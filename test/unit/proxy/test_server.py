--- conflicted
+++ resolved
@@ -55,16 +55,12 @@
 from swift.proxy.controllers.base import get_container_memcache_key, \
     get_account_memcache_key, cors_validation
 import swift.proxy.controllers
-<<<<<<< HEAD
-from swift.common.swob import Request, Response, HTTPNotFound, \
-    HTTPUnauthorized, HTTPException
+from swift.common.swob import Request, Response, HTTPUnauthorized, \
+    HTTPException
 from swift.common import storage_policy
 from swift.common.storage_policy import StoragePolicy, \
     StoragePolicyCollection, POLICY, POLICY_INDEX
-=======
 from swift.common.request_helpers import get_sys_meta_prefix
-from swift.common.swob import Request, Response, HTTPUnauthorized
->>>>>>> 39d22cce
 
 # mocks
 logging.getLogger().addHandler(logging.StreamHandler(sys.stdout))
@@ -95,19 +91,6 @@
     mkdirs(os.path.join(_testdir, 'sda1', 'tmp'))
     mkdirs(os.path.join(_testdir, 'sdb1'))
     mkdirs(os.path.join(_testdir, 'sdb1', 'tmp'))
-<<<<<<< HEAD
-    mkdirs(os.path.join(_testdir, 'sdc1'))
-    mkdirs(os.path.join(_testdir, 'sdc1', 'tmp'))
-    mkdirs(os.path.join(_testdir, 'sdd1'))
-    mkdirs(os.path.join(_testdir, 'sdd1', 'tmp'))
-    mkdirs(os.path.join(_testdir, 'sde1'))
-    mkdirs(os.path.join(_testdir, 'sde1', 'tmp'))
-    mkdirs(os.path.join(_testdir, 'sdf1'))
-    mkdirs(os.path.join(_testdir, 'sdf1', 'tmp'))
-    _orig_container_listing_limit = \
-        swift.proxy.controllers.obj.CONTAINER_LISTING_LIMIT
-=======
->>>>>>> 39d22cce
     conf = {'devices': _testdir, 'swift_dir': _testdir,
             'mount_check': 'false', 'allowed_headers':
             'content-encoding, x-object-manifest, content-disposition, foo',
@@ -3540,405 +3523,6 @@
         headers = readuntil2crlfs(fd)
         self.assertEquals(headers[:len(exp)], exp)
 
-<<<<<<< HEAD
-    @unpatch_policies
-    def test_chunked_put_lobjects_with_nonzero_size_manifest_file(self):
-        # Create a container for our segmented/manifest object testing
-        (prolis, acc1lis, acc2lis, con1lis, con2lis, obj1lis, obj2lis) = \
-            _test_sockets
-        sock = connect_tcp(('localhost', prolis.getsockname()[1]))
-        fd = sock.makefile()
-        fd.write('PUT /v1/a/segmented_nonzero HTTP/1.1\r\nHost: localhost\r\n'
-                 'Connection: close\r\nX-Storage-Token: t\r\n'
-                 'Content-Length: 0\r\n\r\n')
-        fd.flush()
-        headers = readuntil2crlfs(fd)
-        exp = 'HTTP/1.1 201'
-        self.assertEquals(headers[:len(exp)], exp)
-        # Create the object segments
-        segment_etags = []
-        for segment in xrange(5):
-            sock = connect_tcp(('localhost', prolis.getsockname()[1]))
-            fd = sock.makefile()
-            fd.write('PUT /v1/a/segmented_nonzero/name/%s HTTP/1.1\r\nHost: '
-                     'localhost\r\nConnection: close\r\nX-Storage-Token: '
-                     't\r\nContent-Length: 5\r\n\r\n1234 ' % str(segment))
-            fd.flush()
-            headers = readuntil2crlfs(fd)
-            exp = 'HTTP/1.1 201'
-            self.assertEquals(headers[:len(exp)], exp)
-            segment_etags.append(md5('1234 ').hexdigest())
-
-        # Create the nonzero size manifest file
-        sock = connect_tcp(('localhost', prolis.getsockname()[1]))
-        fd = sock.makefile()
-        fd.write('PUT /v1/a/segmented_nonzero/name HTTP/1.1\r\nHost: '
-                 'localhost\r\nConnection: close\r\nX-Storage-Token: '
-                 't\r\nContent-Length: 5\r\n\r\nabcd ')
-        fd.flush()
-        headers = readuntil2crlfs(fd)
-        exp = 'HTTP/1.1 201'
-        self.assertEquals(headers[:len(exp)], exp)
-
-        # Create the object manifest file
-        sock = connect_tcp(('localhost', prolis.getsockname()[1]))
-        fd = sock.makefile()
-        fd.write('POST /v1/a/segmented_nonzero/name HTTP/1.1\r\nHost: '
-                 'localhost\r\nConnection: close\r\nX-Storage-Token: t\r\n'
-                 'X-Object-Manifest: segmented_nonzero/name/\r\n'
-                 'Foo: barbaz\r\nContent-Type: text/jibberish\r\n'
-                 '\r\n\r\n')
-        fd.flush()
-        headers = readuntil2crlfs(fd)
-        exp = 'HTTP/1.1 202'
-        self.assertEquals(headers[:len(exp)], exp)
-
-        # Ensure retrieving the manifest file gets the whole object
-        sock = connect_tcp(('localhost', prolis.getsockname()[1]))
-        fd = sock.makefile()
-        fd.write('GET /v1/a/segmented_nonzero/name HTTP/1.1\r\nHost: '
-                 'localhost\r\nConnection: close\r\nX-Auth-Token: '
-                 't\r\n\r\n')
-        fd.flush()
-        headers = readuntil2crlfs(fd)
-        exp = 'HTTP/1.1 200'
-        self.assertEquals(headers[:len(exp)], exp)
-        self.assert_('X-Object-Manifest: segmented_nonzero/name/' in headers)
-        self.assert_('Content-Type: text/jibberish' in headers)
-        self.assert_('Foo: barbaz' in headers)
-        expected_etag = md5(''.join(segment_etags)).hexdigest()
-        self.assert_('Etag: "%s"' % expected_etag in headers)
-        body = fd.read()
-        self.assertEquals(body, '1234 1234 1234 1234 1234 ')
-
-        # Get lobjects with Range smaller than manifest file
-        sock = connect_tcp(('localhost', prolis.getsockname()[1]))
-        fd = sock.makefile()
-        fd.write('GET /v1/a/segmented_nonzero/name HTTP/1.1\r\nHost: '
-                 'localhost\r\nConnection: close\r\nX-Auth-Token: t\r\n'
-                 'Range: bytes=0-4\r\n\r\n')
-        fd.flush()
-        headers = readuntil2crlfs(fd)
-        exp = 'HTTP/1.1 206'
-        self.assertEquals(headers[:len(exp)], exp)
-        self.assert_('X-Object-Manifest: segmented_nonzero/name/' in headers)
-        self.assert_('Content-Type: text/jibberish' in headers)
-        self.assert_('Foo: barbaz' in headers)
-        expected_etag = md5(''.join(segment_etags)).hexdigest()
-        body = fd.read()
-        self.assertEquals(body, '1234 ')
-
-        # Get lobjects with Range bigger than manifest file
-        sock = connect_tcp(('localhost', prolis.getsockname()[1]))
-        fd = sock.makefile()
-        fd.write('GET /v1/a/segmented_nonzero/name HTTP/1.1\r\nHost: '
-                 'localhost\r\nConnection: close\r\nX-Auth-Token: t\r\n'
-                 'Range: bytes=11-15\r\n\r\n')
-        fd.flush()
-        headers = readuntil2crlfs(fd)
-        exp = 'HTTP/1.1 206'
-        self.assertEquals(headers[:len(exp)], exp)
-        self.assert_('X-Object-Manifest: segmented_nonzero/name/' in headers)
-        self.assert_('Content-Type: text/jibberish' in headers)
-        self.assert_('Foo: barbaz' in headers)
-        expected_etag = md5(''.join(segment_etags)).hexdigest()
-        body = fd.read()
-        self.assertEquals(body, '234 1')
-
-    @unpatch_policies
-    def test_chunked_put_lobjects(self):
-        # Create a container for our segmented/manifest object testing
-        (prolis, acc1lis, acc2lis, con1lis, con2lis, obj1lis,
-         obj2lis) = _test_sockets
-        sock = connect_tcp(('localhost', prolis.getsockname()[1]))
-        fd = sock.makefile()
-        fd.write('PUT /v1/a/segmented%20object HTTP/1.1\r\n'
-                 'Host: localhost\r\n'
-                 'Connection: close\r\n'
-                 'X-Storage-Token: t\r\n'
-                 'Content-Length: 0\r\n'
-                 '\r\n')
-        fd.flush()
-        headers = readuntil2crlfs(fd)
-        exp = 'HTTP/1.1 201'
-        self.assertEquals(headers[:len(exp)], exp)
-        # Create the object segments
-        segment_etags = []
-        for segment in xrange(5):
-            sock = connect_tcp(('localhost', prolis.getsockname()[1]))
-            fd = sock.makefile()
-            fd.write('PUT /v1/a/segmented%%20object/object%%20name/%s '
-                     'HTTP/1.1\r\n'
-                     'Host: localhost\r\n'
-                     'Connection: close\r\n'
-                     'X-Storage-Token: t\r\n'
-                     'Content-Length: 5\r\n'
-                     '\r\n'
-                     '1234 ' % str(segment))
-            fd.flush()
-            headers = readuntil2crlfs(fd)
-            exp = 'HTTP/1.1 201'
-            self.assertEquals(headers[:len(exp)], exp)
-            segment_etags.append(md5('1234 ').hexdigest())
-        # Create the object manifest file
-        sock = connect_tcp(('localhost', prolis.getsockname()[1]))
-        fd = sock.makefile()
-        fd.write('PUT /v1/a/segmented%20object/object%20name HTTP/1.1\r\n'
-                 'Host: localhost\r\n'
-                 'Connection: close\r\n'
-                 'X-Storage-Token: t\r\n'
-                 'Content-Length: 0\r\n'
-                 'X-Object-Manifest: segmented%20object/object%20name/\r\n'
-                 'Content-Type: text/jibberish\r\n'
-                 'Foo: barbaz\r\n'
-                 '\r\n')
-        fd.flush()
-        headers = readuntil2crlfs(fd)
-        exp = 'HTTP/1.1 201'
-        self.assertEquals(headers[:len(exp)], exp)
-        # Check retrieving the listing the manifest would retrieve
-        sock = connect_tcp(('localhost', prolis.getsockname()[1]))
-        fd = sock.makefile()
-        fd.write('GET /v1/a/segmented%20object?prefix=object%20name/ '
-                 'HTTP/1.1\r\n'
-                 'Host: localhost\r\n'
-                 'Connection: close\r\n'
-                 'X-Auth-Token: t\r\n'
-                 '\r\n')
-        fd.flush()
-        headers = readuntil2crlfs(fd)
-        exp = 'HTTP/1.1 200'
-        self.assertEquals(headers[:len(exp)], exp)
-        body = fd.read()
-        self.assertEquals(
-            body,
-            'object name/0\n'
-            'object name/1\n'
-            'object name/2\n'
-            'object name/3\n'
-            'object name/4\n')
-        # Ensure retrieving the manifest file gets the whole object
-        sock = connect_tcp(('localhost', prolis.getsockname()[1]))
-        fd = sock.makefile()
-        fd.write('GET /v1/a/segmented%20object/object%20name HTTP/1.1\r\n'
-                 'Host: localhost\r\n'
-                 'Connection: close\r\n'
-                 'X-Auth-Token: t\r\n'
-                 '\r\n')
-        fd.flush()
-        headers = readuntil2crlfs(fd)
-        exp = 'HTTP/1.1 200'
-        self.assertEquals(headers[:len(exp)], exp)
-        self.assert_('X-Object-Manifest: segmented%20object/object%20name/' in
-                     headers)
-        self.assert_('Content-Type: text/jibberish' in headers)
-        self.assert_('Foo: barbaz' in headers)
-        expected_etag = md5(''.join(segment_etags)).hexdigest()
-        self.assert_('Etag: "%s"' % expected_etag in headers)
-        body = fd.read()
-        self.assertEquals(body, '1234 1234 1234 1234 1234 ')
-        # Do it again but exceeding the container listing limit
-        swift.proxy.controllers.obj.CONTAINER_LISTING_LIMIT = 2
-        sock = connect_tcp(('localhost', prolis.getsockname()[1]))
-
-        fd = sock.makefile()
-        fd.write('GET /v1/a/segmented%20object/object%20name HTTP/1.1\r\n'
-                 'Host: localhost\r\n'
-                 'Connection: close\r\n'
-                 'X-Auth-Token: t\r\n'
-                 '\r\n')
-        fd.flush()
-        headers = readuntil2crlfs(fd)
-        exp = 'HTTP/1.1 200'
-        self.assertEquals(headers[:len(exp)], exp)
-        self.assert_('X-Object-Manifest: segmented%20object/object%20name/' in
-                     headers)
-        self.assert_('Content-Type: text/jibberish' in headers)
-        body = fd.read()
-        # A bit fragile of a test; as it makes the assumption that all
-        # will be sent in a single chunk.
-        self.assertEquals(
-            body, '19\r\n1234 1234 1234 1234 1234 \r\n0\r\n\r\n')
-        # Make a copy of the manifested object, which should
-        # error since the number of segments exceeds
-        # CONTAINER_LISTING_LIMIT.
-        sock = connect_tcp(('localhost', prolis.getsockname()[1]))
-        fd = sock.makefile()
-        fd.write('PUT /v1/a/segmented%20object/copy HTTP/1.1\r\n'
-                 'Host: localhost\r\n'
-                 'Connection: close\r\n'
-                 'X-Auth-Token: t\r\n'
-                 'X-Copy-From: segmented%20object/object%20name\r\n'
-                 'Content-Length: 0\r\n'
-                 '\r\n')
-        fd.flush()
-        headers = readuntil2crlfs(fd)
-        exp = 'HTTP/1.1 413'
-        self.assertEquals(headers[:len(exp)], exp)
-        body = fd.read()
-        # After adjusting the CONTAINER_LISTING_LIMIT, make a copy of
-        # the manifested object which should consolidate the segments.
-        swift.proxy.controllers.obj.CONTAINER_LISTING_LIMIT = 10000
-        sock = connect_tcp(('localhost', prolis.getsockname()[1]))
-        fd = sock.makefile()
-        fd.write('PUT /v1/a/segmented%20object/copy HTTP/1.1\r\n'
-                 'Host: localhost\r\n'
-                 'Connection: close\r\n'
-                 'X-Auth-Token: t\r\n'
-                 'X-Copy-From: segmented%20object/object%20name\r\n'
-                 'Content-Length: 0\r\n'
-                 '\r\n')
-        fd.flush()
-        headers = readuntil2crlfs(fd)
-        exp = 'HTTP/1.1 201'
-        self.assertEquals(headers[:len(exp)], exp)
-        body = fd.read()
-        # Retrieve and validate the copy.
-        sock = connect_tcp(('localhost', prolis.getsockname()[1]))
-        fd = sock.makefile()
-        fd.write('GET /v1/a/segmented%20object/copy HTTP/1.1\r\n'
-                 'Host: localhost\r\n'
-                 'Connection: close\r\n'
-                 'X-Auth-Token: t\r\n'
-                 '\r\n')
-        fd.flush()
-        headers = readuntil2crlfs(fd)
-        exp = 'HTTP/1.1 200'
-        self.assertEquals(headers[:len(exp)], exp)
-        self.assert_('x-object-manifest:' not in headers.lower())
-        self.assert_('Content-Length: 25\r' in headers)
-        body = fd.read()
-        self.assertEquals(body, '1234 1234 1234 1234 1234 ')
-        # Create an object manifest file pointing to nothing
-        sock = connect_tcp(('localhost', prolis.getsockname()[1]))
-        fd = sock.makefile()
-        fd.write('PUT /v1/a/segmented%20object/empty HTTP/1.1\r\n'
-                 'Host: localhost\r\n'
-                 'Connection: close\r\n'
-                 'X-Storage-Token: t\r\n'
-                 'Content-Length: 0\r\n'
-                 'X-Object-Manifest: segmented%20object/empty/\r\n'
-                 'Content-Type: text/jibberish\r\n'
-                 '\r\n')
-        fd.flush()
-        headers = readuntil2crlfs(fd)
-        exp = 'HTTP/1.1 201'
-        self.assertEquals(headers[:len(exp)], exp)
-        # Ensure retrieving the manifest file gives a zero-byte file
-        sock = connect_tcp(('localhost', prolis.getsockname()[1]))
-        fd = sock.makefile()
-        fd.write('GET /v1/a/segmented%20object/empty HTTP/1.1\r\n'
-                 'Host: localhost\r\n'
-                 'Connection: close\r\n'
-                 'X-Auth-Token: t\r\n'
-                 '\r\n')
-        fd.flush()
-        headers = readuntil2crlfs(fd)
-        exp = 'HTTP/1.1 200'
-        self.assertEquals(headers[:len(exp)], exp)
-        self.assert_('X-Object-Manifest: segmented%20object/empty/' in headers)
-        self.assert_('Content-Type: text/jibberish' in headers)
-        body = fd.read()
-        self.assertEquals(body, '')
-        # Check copy content type
-        sock = connect_tcp(('localhost', prolis.getsockname()[1]))
-        fd = sock.makefile()
-        fd.write('PUT /v1/a/c/obj HTTP/1.1\r\n'
-                 'Host: localhost\r\n'
-                 'Connection: close\r\n'
-                 'X-Storage-Token: t\r\n'
-                 'Content-Length: 0\r\n'
-                 'Content-Type: text/jibberish\r\n'
-                 '\r\n')
-        fd.flush()
-        headers = readuntil2crlfs(fd)
-        exp = 'HTTP/1.1 201'
-        self.assertEquals(headers[:len(exp)], exp)
-        sock = connect_tcp(('localhost', prolis.getsockname()[1]))
-        fd = sock.makefile()
-        fd.write('PUT /v1/a/c/obj2 HTTP/1.1\r\n'
-                 'Host: localhost\r\n'
-                 'Connection: close\r\n'
-                 'X-Storage-Token: t\r\n'
-                 'Content-Length: 0\r\n'
-                 'X-Copy-From: c/obj\r\n'
-                 '\r\n')
-        fd.flush()
-        headers = readuntil2crlfs(fd)
-        exp = 'HTTP/1.1 201'
-        self.assertEquals(headers[:len(exp)], exp)
-        # Ensure getting the copied file gets original content-type
-        sock = connect_tcp(('localhost', prolis.getsockname()[1]))
-        fd = sock.makefile()
-        fd.write('GET /v1/a/c/obj2 HTTP/1.1\r\n'
-                 'Host: localhost\r\n'
-                 'Connection: close\r\n'
-                 'X-Auth-Token: t\r\n'
-                 '\r\n')
-        fd.flush()
-        headers = readuntil2crlfs(fd)
-        exp = 'HTTP/1.1 200'
-        self.assertEquals(headers[:len(exp)], exp)
-        self.assert_('Content-Type: text/jibberish' in headers)
-        # Check set content type
-        sock = connect_tcp(('localhost', prolis.getsockname()[1]))
-        fd = sock.makefile()
-        fd.write('PUT /v1/a/c/obj3 HTTP/1.1\r\n'
-                 'Host: localhost\r\n'
-                 'Connection: close\r\n'
-                 'X-Storage-Token: t\r\n'
-                 'Content-Length: 0\r\n'
-                 'Content-Type: foo/bar\r\n'
-                 '\r\n')
-        fd.flush()
-        headers = readuntil2crlfs(fd)
-        exp = 'HTTP/1.1 201'
-        self.assertEquals(headers[:len(exp)], exp)
-        # Ensure getting the copied file gets original content-type
-        sock = connect_tcp(('localhost', prolis.getsockname()[1]))
-        fd = sock.makefile()
-        fd.write('GET /v1/a/c/obj3 HTTP/1.1\r\n'
-                 'Host: localhost\r\n'
-                 'Connection: close\r\n'
-                 'X-Auth-Token: t\r\n'
-                 '\r\n')
-        fd.flush()
-        headers = readuntil2crlfs(fd)
-        exp = 'HTTP/1.1 200'
-        self.assertEquals(headers[:len(exp)], exp)
-        self.assert_('Content-Type: foo/bar' in
-                     headers.split('\r\n'), repr(headers.split('\r\n')))
-        # Check set content type with charset
-        sock = connect_tcp(('localhost', prolis.getsockname()[1]))
-        fd = sock.makefile()
-        fd.write('PUT /v1/a/c/obj4 HTTP/1.1\r\n'
-                 'Host: localhost\r\n'
-                 'Connection: close\r\n'
-                 'X-Storage-Token: t\r\n'
-                 'Content-Length: 0\r\n'
-                 'Content-Type: foo/bar; charset=UTF-8\r\n'
-                 '\r\n')
-        fd.flush()
-        headers = readuntil2crlfs(fd)
-        exp = 'HTTP/1.1 201'
-        self.assertEquals(headers[:len(exp)], exp)
-        # Ensure getting the copied file gets original content-type
-        sock = connect_tcp(('localhost', prolis.getsockname()[1]))
-        fd = sock.makefile()
-        fd.write('GET /v1/a/c/obj4 HTTP/1.1\r\n'
-                 'Host: localhost\r\n'
-                 'Connection: close\r\n'
-                 'X-Auth-Token: t\r\n'
-                 '\r\n')
-        fd.flush()
-        headers = readuntil2crlfs(fd)
-        exp = 'HTTP/1.1 200'
-        self.assertEquals(headers[:len(exp)], exp)
-        self.assert_('Content-Type: foo/bar; charset=UTF-8' in
-                     headers.split('\r\n'), repr(headers.split('\r\n')))
-
-=======
->>>>>>> 39d22cce
     def test_mismatched_etags(self):
         with save_globals():
             # no etag supplied, object servers return success w/ diff values
@@ -6248,7 +5832,7 @@
 
         app = proxy_server.Application(
             None, FakeMemcache(), account_ring=FakeRing(),
-            container_ring=FakeRing(), object_ring=FakeRing())
+            container_ring=FakeRing())
 
         with save_globals():
             # Mock account server will provide privileged information (ACLs)
@@ -6323,7 +5907,7 @@
 
         app = proxy_server.Application(
             None, FakeMemcache(), account_ring=FakeRing(),
-            container_ring=FakeRing(), object_ring=FakeRing())
+            container_ring=FakeRing())
         app.allow_account_management = True
 
         ext_header = 'x-account-access-control'
@@ -6419,356 +6003,6 @@
         return
 
 
-class Stub(object):
-    pass
-
-
-<<<<<<< HEAD
-class TestSegmentedIterable(unittest.TestCase):
-
-    def setUp(self):
-        self.controller = FakeObjectController()
-
-    def test_load_next_segment_unexpected_error(self):
-        # Iterator value isn't a dict
-        self.assertRaises(Exception,
-                          SegmentedIterable(
-                          self.controller, None, [None],
-                          self.controller.object_ring).
-                          _load_next_segment)
-
-        self.assert_(self.controller.exception_args[0].startswith(
-                     'ERROR: While processing manifest'))
-
-    def test_load_next_segment_with_no_segments(self):
-        self.assertRaises(StopIteration,
-                          SegmentedIterable(
-                          self.controller, 'lc', [],
-                          self.controller.object_ring)._load_next_segment)
-
-    def test_load_next_segment_with_one_segment(self):
-        segit = SegmentedIterable(self.controller, 'lc', [{'name': 'o1'}],
-                                  self.controller.object_ring)
-        segit._load_next_segment()
-        self.assertEquals(self.controller.GETorHEAD_base_args[0][4],
-                          '/a/lc/o1')
-        data = ''.join(segit.segment_iter)
-        self.assertEquals(data, '1')
-
-    def test_load_next_segment_with_two_segments(self):
-        segit = SegmentedIterable(self.controller, 'lc', [{'name':
-                                  'o1'}, {'name': 'o2'}],
-                                  self.controller.object_ring)
-        segit._load_next_segment()
-        self.assertEquals(
-            self.controller.GETorHEAD_base_args[-1][4], '/a/lc/o1')
-        data = ''.join(segit.segment_iter)
-        self.assertEquals(data, '1')
-        segit._load_next_segment()
-        self.assertEquals(
-            self.controller.GETorHEAD_base_args[-1][4], '/a/lc/o2')
-        data = ''.join(segit.segment_iter)
-        self.assertEquals(data, '22')
-
-    def test_load_next_segment_rate_limiting(self):
-        sleep_calls = []
-
-        def _stub_sleep(sleepy_time):
-            sleep_calls.append(sleepy_time)
-        orig_sleep = swift.proxy.controllers.obj.sleep
-        try:
-            swift.proxy.controllers.obj.sleep = _stub_sleep
-            segit = SegmentedIterable(
-                self.controller, 'lc', [
-                    {'name': 'o1'}, {'name': 'o2'}, {'name': 'o3'},
-                    {'name': 'o4'}, {'name': 'o5'}],
-                self.controller.object_ring)
-
-            # rate_limit_after_segment == 3, so the first 3 segments should
-            # invoke no sleeping.
-            for _ in xrange(3):
-                segit._load_next_segment()
-            self.assertEquals([], sleep_calls)
-            self.assertEquals(self.controller.GETorHEAD_base_args[-1][4],
-                              '/a/lc/o3')
-
-            # Loading of next (4th) segment starts rate-limiting.
-            segit._load_next_segment()
-            self.assertAlmostEqual(0.5, sleep_calls[0], places=2)
-            self.assertEquals(self.controller.GETorHEAD_base_args[-1][4],
-                              '/a/lc/o4')
-
-            sleep_calls = []
-            segit._load_next_segment()
-            self.assertAlmostEqual(0.5, sleep_calls[0], places=2)
-            self.assertEquals(self.controller.GETorHEAD_base_args[-1][4],
-                              '/a/lc/o5')
-        finally:
-            swift.proxy.controllers.obj.sleep = orig_sleep
-
-    def test_load_next_segment_range_req_rate_limiting(self):
-        sleep_calls = []
-
-        def _stub_sleep(sleepy_time):
-            sleep_calls.append(sleepy_time)
-        orig_sleep = swift.proxy.controllers.obj.sleep
-        try:
-            swift.proxy.controllers.obj.sleep = _stub_sleep
-            segit = SegmentedIterable(
-                self.controller, 'lc', [
-                    {'name': 'o0', 'bytes': 5}, {'name': 'o1', 'bytes': 5},
-                    {'name': 'o2', 'bytes': 1}, {'name': 'o3'}, {'name': 'o4'},
-                    {'name': 'o5'}, {'name': 'o6'}],
-                self.controller.object_ring)
-
-            # this tests for a range request which skips over the whole first
-            # segment, after that 3 segments will be read in because the
-            # rate_limit_after_segment == 3, then sleeping starts
-            segit_iter = segit.app_iter_range(10, None)
-            segit_iter.next()
-            for _ in xrange(2):
-                # this is set to 2 instead of 3 because o2 was loaded after
-                # o0 and o1 were skipped.
-                segit._load_next_segment()
-            self.assertEquals([], sleep_calls)
-            self.assertEquals(self.controller.GETorHEAD_base_args[-1][4],
-                              '/a/lc/o4')
-
-            # Loading of next (5th) segment starts rate-limiting.
-            segit._load_next_segment()
-            self.assertAlmostEqual(0.5, sleep_calls[0], places=2)
-            self.assertEquals(self.controller.GETorHEAD_base_args[-1][4],
-                              '/a/lc/o5')
-
-            sleep_calls = []
-            segit._load_next_segment()
-            self.assertAlmostEqual(0.5, sleep_calls[0], places=2)
-            self.assertEquals(self.controller.GETorHEAD_base_args[-1][4],
-                              '/a/lc/o6')
-        finally:
-            swift.proxy.controllers.obj.sleep = orig_sleep
-
-    def test_load_next_segment_with_two_segments_skip_first(self):
-        segit = SegmentedIterable(self.controller, 'lc', [{'name':
-                                  'o1'}, {'name': 'o2'}],
-                                  self.controller.object_ring)
-        segit.ratelimit_index = 0
-        segit.listing.next()
-        segit._load_next_segment()
-        self.assertEquals(
-            self.controller.GETorHEAD_base_args[-1][4], '/a/lc/o2')
-        data = ''.join(segit.segment_iter)
-        self.assertEquals(data, '22')
-
-    def test_load_next_segment_with_seek(self):
-        segit = SegmentedIterable(self.controller, 'lc',
-                                  [{'name': 'o1', 'bytes': 1},
-                                   {'name': 'o2', 'bytes': 2}],
-                                  self.controller.object_ring)
-        segit.ratelimit_index = 0
-        segit.listing.next()
-        segit.seek = 1
-        segit._load_next_segment()
-        self.assertEquals(
-            self.controller.GETorHEAD_base_args[-1][4], '/a/lc/o2')
-        self.assertEquals(
-            str(self.controller.GETorHEAD_base_args[-1][0].range),
-            'bytes=1-')
-        data = ''.join(segit.segment_iter)
-        self.assertEquals(data, '2')
-
-    def test_fetching_only_what_you_need(self):
-        segit = SegmentedIterable(self.controller, 'lc',
-                                  [{'name': 'o7', 'bytes': 7},
-                                   {'name': 'o8', 'bytes': 8},
-                                   {'name': 'o9', 'bytes': 9}],
-                                  self.controller.object_ring)
-
-        body = ''.join(segit.app_iter_range(10, 20))
-        self.assertEqual('8888899999', body)
-
-        GoH_args = self.controller.GETorHEAD_base_args
-        self.assertEquals(2, len(GoH_args))
-
-        # Either one is fine, as they both indicate "from byte 3 to (the last)
-        # byte 8".
-        self.assert_(str(GoH_args[0][0].range) in ['bytes=3-', 'bytes=3-8'])
-
-        # This one must ask only for the bytes it needs; otherwise we waste
-        # bandwidth pulling bytes from the object server and then throwing
-        # them out
-        self.assertEquals(str(GoH_args[1][0].range), 'bytes=0-4')
-
-    def test_load_next_segment_with_get_error(self):
-
-        def local_GETorHEAD_base(*args):
-            return HTTPNotFound()
-
-        self.controller.GETorHEAD_base = local_GETorHEAD_base
-        self.assertRaises(Exception,
-                          SegmentedIterable(self.controller, 'lc',
-                          [{'name': 'o1'}],
-                          self.controller.object_ring).
-                          _load_next_segment)
-
-        self.assert_(self.controller.exception_args[0].startswith(
-                     'ERROR: While processing manifest'))
-        self.assertEquals(str(self.controller.exception_info[1]),
-                          'Could not load object segment /a/lc/o1: 404')
-
-    def test_iter_unexpected_error(self):
-        # Iterator value isn't a dict
-        self.assertRaises(Exception, ''.join,
-                          SegmentedIterable(self.controller, None, [None],
-                                            self.controller.object_ring))
-        self.assert_(self.controller.exception_args[0].startswith(
-            'ERROR: While processing manifest'))
-
-    def test_iter_with_no_segments(self):
-        segit = SegmentedIterable(self.controller, 'lc', [],
-                                  self.controller.object_ring)
-        self.assertEquals(''.join(segit), '')
-
-    def test_iter_with_one_segment(self):
-        segit = SegmentedIterable(self.controller, 'lc', [{'name':
-                                  'o1'}], self.controller.object_ring)
-        segit.response = Stub()
-        self.assertEquals(''.join(segit), '1')
-
-    def test_iter_with_two_segments(self):
-        segit = SegmentedIterable(self.controller, 'lc', [{'name':
-                                  'o1'}, {'name': 'o2'}],
-                                  self.controller.object_ring)
-        segit.response = Stub()
-        self.assertEquals(''.join(segit), '122')
-
-    def test_iter_with_get_error(self):
-
-        def local_GETorHEAD_base(*args):
-            return HTTPNotFound()
-
-        self.controller.GETorHEAD_base = local_GETorHEAD_base
-        self.assertRaises(Exception, ''.join,
-                          SegmentedIterable(self.controller, 'lc',
-                          [{'name': 'o1'}],
-                          self.controller.object_ring))
-        self.assert_(self.controller.exception_args[0].startswith(
-                     'ERROR: While processing manifest'))
-        self.assertEquals(str(self.controller.exception_info[1]),
-                          'Could not load object segment /a/lc/o1: 404')
-
-    def test_app_iter_range_unexpected_error(self):
-        # Iterator value isn't a dict
-        self.assertRaises(Exception,
-                          SegmentedIterable(self.controller, None,
-                          [None], self.controller.object_ring).
-                          app_iter_range(None, None).next)
-        self.assert_(self.controller.exception_args[0].startswith(
-            'ERROR: While processing manifest'))
-
-    def test_app_iter_range_with_no_segments(self):
-        self.assertEquals(''.join(SegmentedIterable(
-            self.controller, 'lc', [],
-            self.controller.object_ring).app_iter_range(None, None)), '')
-        self.assertEquals(''.join(SegmentedIterable(
-            self.controller, 'lc', [],
-            self.controller.object_ring).app_iter_range(None, None)), '')
-        self.assertEquals(''.join(SegmentedIterable(
-            self.controller, 'lc', [],
-            self.controller.object_ring).app_iter_range(None, None)), '')
-        self.assertEquals(''.join(SegmentedIterable(
-            self.controller, 'lc', [],
-            self.controller.object_ring).app_iter_range(None, None)), '')
-
-    def test_app_iter_range_with_one_segment(self):
-        listing = [{'name': 'o1', 'bytes': 1}]
-
-        segit = SegmentedIterable(self.controller, 'lc', listing,
-                                  self.controller.object_ring)
-        segit.response = Stub()
-        self.assertEquals(''.join(segit.app_iter_range(None, None)), '1')
-
-        segit = SegmentedIterable(self.controller, 'lc', listing,
-                                  self.controller.object_ring)
-        self.assertEquals(''.join(segit.app_iter_range(3, None)), '')
-
-        segit = SegmentedIterable(self.controller, 'lc', listing,
-                                  self.controller.object_ring)
-        self.assertEquals(''.join(segit.app_iter_range(3, 5)), '')
-
-        segit = SegmentedIterable(self.controller, 'lc', listing,
-                                  self.controller.object_ring)
-        segit.response = Stub()
-        self.assertEquals(''.join(segit.app_iter_range(None, 5)), '1')
-
-    def test_app_iter_range_with_two_segments(self):
-        listing = [{'name': 'o1', 'bytes': 1}, {'name': 'o2', 'bytes': 2}]
-
-        segit = SegmentedIterable(self.controller, 'lc', listing,
-                                  self.controller.object_ring)
-        segit.response = Stub()
-        self.assertEquals(''.join(segit.app_iter_range(None, None)), '122')
-
-        segit = SegmentedIterable(self.controller, 'lc', listing,
-                                  self.controller.object_ring)
-        segit.response = Stub()
-        self.assertEquals(''.join(segit.app_iter_range(1, None)), '22')
-
-        segit = SegmentedIterable(self.controller, 'lc', listing,
-                                  self.controller.object_ring)
-        segit.response = Stub()
-        self.assertEquals(''.join(segit.app_iter_range(1, 5)), '22')
-
-        segit = SegmentedIterable(self.controller, 'lc', listing,
-                                  self.controller.object_ring)
-        segit.response = Stub()
-        self.assertEquals(''.join(segit.app_iter_range(None, 2)), '12')
-
-    def test_app_iter_range_with_many_segments(self):
-        listing = [{'name': 'o1', 'bytes': 1}, {'name': 'o2', 'bytes': 2},
-                   {'name': 'o3', 'bytes': 3}, {'name': 'o4', 'bytes': 4},
-                   {'name': 'o5', 'bytes': 5}]
-
-        segit = SegmentedIterable(self.controller, 'lc', listing,
-                                  self.controller.object_ring)
-        segit.response = Stub()
-        self.assertEquals(''.join(segit.app_iter_range(None, None)),
-                          '122333444455555')
-
-        segit = SegmentedIterable(self.controller, 'lc', listing,
-                                  self.controller.object_ring)
-        segit.response = Stub()
-        self.assertEquals(''.join(segit.app_iter_range(3, None)),
-                          '333444455555')
-
-        segit = SegmentedIterable(self.controller, 'lc', listing,
-                                  self.controller.object_ring)
-        segit.response = Stub()
-        self.assertEquals(''.join(segit.app_iter_range(5, None)), '3444455555')
-
-        segit = SegmentedIterable(self.controller, 'lc', listing,
-                                  self.controller.object_ring)
-        segit.response = Stub()
-        self.assertEquals(''.join(segit.app_iter_range(None, 6)), '122333')
-
-        segit = SegmentedIterable(self.controller, 'lc', listing,
-                                  self.controller.object_ring)
-        segit.response = Stub()
-        self.assertEquals(''.join(segit.app_iter_range(None, 7)), '1223334')
-
-        segit = SegmentedIterable(self.controller, 'lc', listing,
-                                  self.controller.object_ring)
-        segit.response = Stub()
-        self.assertEquals(''.join(segit.app_iter_range(3, 7)), '3334')
-
-        segit = SegmentedIterable(self.controller, 'lc', listing,
-                                  self.controller.object_ring)
-        segit.response = Stub()
-        self.assertEquals(''.join(segit.app_iter_range(5, 7)), '34')
-
-
-=======
->>>>>>> 39d22cce
 class TestProxyObjectPerformance(unittest.TestCase):
 
     def setUp(self):
