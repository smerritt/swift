--- conflicted
+++ resolved
@@ -612,17 +612,9 @@
             '/v1/a/c/o', method='PUT', headers={
                 'Content-Length': 0,
                 'X-Timestamp': ts.next().internal})
-<<<<<<< HEAD
-        head_resp = [404] * self.obj_ring.replicas + \
-            [404] * self.obj_ring.max_more_nodes
-        put_resp = [409] + [201] * (self.obj_ring.replicas - 1)
-        codes = head_resp + put_resp
-        with set_http_connect(*codes):
-=======
         ts_iter = iter([ts.next().internal, None, None])
         codes = [409] + [201] * (self.obj_ring.replicas - 1)
         with set_http_connect(*codes, timestamps=ts_iter):
->>>>>>> 00d059c9
             resp = req.get_response(self.app)
         self.assertEqual(resp.status_int, 202)
 
