--- conflicted
+++ resolved
@@ -468,7 +468,6 @@
             total += i
         self.assertTrue(abs(50 - (time.time() - start) * 100) < 10)
 
-<<<<<<< HEAD
     def test_urlparse(self):
         parsed = utils.urlparse('http://127.0.0.1/')
         self.assertEquals(parsed.scheme, 'http')
@@ -490,7 +489,7 @@
 
         parsed = utils.urlparse('www.example.com')
         self.assertEquals(parsed.hostname, '')
-=======
+
     def test_ratelimit_sleep_with_sleep(self):
         running_time = 0
         start = time.time()
@@ -502,7 +501,5 @@
         # make sure its accurate to 10th of a second
         self.assertTrue(abs(100 - (time.time() - start) * 100) < 10)
 
->>>>>>> 7a509c74
-
 if __name__ == '__main__':
     unittest.main()